"""
UptimeRobot API integration for the `edwh` tool.
"""
import sys
import typing
from pathlib import Path
from typing import Optional

import edwh
from edwh.helpers import (
    confirm,
    interactive_selected_checkbox_values,
    interactive_selected_radio_value,
)
from edwh.tasks import dc_config, get_hosts_for_service
from invoke import Context, task
from termcolor import cprint

from .dumpers import DEFAULT_PLAINTEXT, DEFAULT_STRUCTURED, SUPPORTED_FORMATS, dumpers
from .helpers import first
from .uptimerobot import MonitorType, UptimeRobotMonitor, uptime_robot


@task(iterable=("monitor_ids",))
def auto_add_to_dashboard(ctx: Context, monitor_ids: list[str | int], dashboard_id: int | str = None):
    """
    Add some monitors to a dashboard.

    Usually done via 'auto_add'.
    """
    if not dashboard_id:
        # auto pick or ask:
        dashboards = uptime_robot.get_psps()
        dashboard_ids = {_["id"]: _["friendly_name"] for _ in dashboards}
        if not dashboard_ids:
            cprint("No dashboards available!", color="red", file=sys.stderr)
            return
        elif len(dashboard_ids) == 1:
            dashboard_id = first(dashboard_ids)
        else:
            dashboard_id = interactive_selected_radio_value(dashboard_ids)

    edit_dashboard(ctx, dashboard_id, add_monitors=monitor_ids)


@task()
def auto_add(ctx: Context, directory: str = None, force: bool = False, quiet: bool = False):
    """
    Find domains based on traefik labels and add them (if desired).

    :param ctx: invoke/fab context
    :param directory: where to look for a docker-compose file? Default is current directory
    :param force: perform auto-add even if UPTIME_AUTOADD_DONE flag is already set
    :param quiet: don't print in color on error (useful for `ew setup`)
    """
    if not uptime_robot.has_api_key:
        # don't even query the user then!
        return

    ran_before = edwh.get_env_value("UPTIME_AUTOADD_DONE", "0") == "1"
    if ran_before and not force:
        cprint(
            "Auto-add flag already set; "
            "Remove 'UPTIME_AUTOADD_DONE' from your .env to allow rerunning, or set --force. "
            "Stopping now.",
            color=None if quiet else "yellow",
            file=sys.stderr,
        )
        return

    directory = directory or "."

    existing_monitors = uptime_robot.get_monitors()
    existing_domains = {_["url"].split("/")[2] for _ in existing_monitors}

    with ctx.cd(directory):
        config = dc_config(ctx)

        domains = set()
        services = config.get("services", {})

        for service in services.values():
            domains.update(get_hosts_for_service(service))

        if not domains:
            cprint(
                "No docker services/domains found; " "Could not auto-add anything.",
                color=None if quiet else "red",
                file=sys.stderr,
            )
            return

        to_add = interactive_selected_checkbox_values(
            list(domains),
            prompt="Which domains would you like to add to Uptime Robot? "
            "(use arrow keys, spacebar, or digit keys, press 'Enter' to finish):",
<<<<<<< HEAD
            selected=existing_domains,
        ):
            if url in existing_domains:
                # no need to re-add!
                continue

            add(ctx, url)
=======
        )

        indices = []
        for url in to_add:
            if monitor_id := add(ctx, url):
                indices.append(monitor_id)

        if indices and confirm(
            "Do you want to add this monitor to a dashboard? [Yn] "
            if len(indices) == 1
            else "Do you want to add these monitors to a dashboard? [Yn] ",
            default=True,
        ):
            auto_add_to_dashboard(ctx, indices)
>>>>>>> df512d57

    # todo: Path(directory) / .env may be better, but `set_env_value` doesn't work with -H on remote servers at all yet
    edwh.set_env_value(Path(".env"), "UPTIME_AUTOADD_DONE", "1")


def output_statuses_plaintext(monitors: typing.Iterable[UptimeRobotMonitor]) -> None:
    for monitor in monitors:
        status = uptime_robot.format_status(monitor["status"])
        color = uptime_robot.format_status_color(monitor["status"])

        cprint(f"- {monitor['url']}: {status}", color=color)


def output_statuses_structured(
    monitors: typing.Iterable[UptimeRobotMonitor], fmt: SUPPORTED_FORMATS = DEFAULT_STRUCTURED
) -> None:
    statuses = {}
    for monitor in monitors:
        statuses[monitor["url"]] = uptime_robot.format_status(monitor["status"])

    dumpers[fmt](
        {
            "statuses": statuses,
        }
    )


def output_statuses(monitors: typing.Iterable[UptimeRobotMonitor], fmt: SUPPORTED_FORMATS) -> None:
    match fmt:
        case "json" | "yml" | "yaml":
            output_statuses_structured(monitors, fmt)
        case _:
            output_statuses_plaintext(monitors)


@task()
def status(_: Context, url: str, fmt: SUPPORTED_FORMATS = DEFAULT_PLAINTEXT) -> None:
    """
    Show a specific monitor by (partial) url or label.

    :param url: required positional argument of the URL to show the status for
    :param fmt: Output format (plaintext, json or yaml)
    """
    monitors = uptime_robot.get_monitors(url)
    if not monitors:
        cprint("No monitor found!", color="red", file=sys.stderr)
        return

    output_statuses(monitors, fmt)


@task(name="monitors")
def monitors_verbose(_: Context, search: str = "", fmt: SUPPORTED_FORMATS = DEFAULT_STRUCTURED) -> None:
    """
    Show all monitors full data as dict.
    You can optionally add a search term, which will look in the URL and label.

    :param search: (partial) URL or monitor name to filter by
    :param fmt: output format (json or yaml)
    """
    monitors = uptime_robot.get_monitors(search)
    dumpers[fmt]({"monitors": monitors})


@task(name="list")
def list_statuses(_: Context, search: str = "", fmt: SUPPORTED_FORMATS = DEFAULT_PLAINTEXT) -> None:
    """
    Show the status for each monitor.

    :param search: (partial) URL or monitor name to filter by
    :param fmt: text (default), json or yaml
    """
    monitors = uptime_robot.get_monitors(search)

    output_statuses(monitors, fmt)


@task()
def up(_: Context, strict: bool = False, fmt: SUPPORTED_FORMATS = DEFAULT_PLAINTEXT) -> None:
    """
    List monitors that are up (probably).

    :param strict: If strict is True, only status 2 is allowed
    :param fmt: output format (default is plaintext)
    """
    min_status = 2 if strict else 0
    max_status = 3

    monitors = uptime_robot.get_monitors()
    monitors = [_ for _ in monitors if min_status <= _["status"] < max_status]

    output_statuses(monitors, fmt)


@task()
def down(_: Context, strict: bool = False, fmt: SUPPORTED_FORMATS = DEFAULT_PLAINTEXT) -> None:
    """
    List monitors that are down (probably).

    :param strict: If strict is True, 'seems down' is ignored
    :param fmt: output format (default is plaintext)
    """
    min_status = 9 if strict else 8

    monitors = uptime_robot.get_monitors()
    monitors = [_ for _ in monitors if _["status"] >= min_status]

    output_statuses(monitors, fmt)


def extract_friendly_name(url: str) -> str:
    name = url.split("/")[2]

    return name.removesuffix(".edwh.nl").removesuffix(".meteddie.nl").removeprefix("www.")


def normalize_url(url: str) -> tuple[str, str]:
    if not url.startswith(("https://", "http://")):
        if "://" in url:
            protocol = url.split("://")[0]
            raise ValueError(f"protocol {protocol} not supported, please use http(s)://")
        url = f"https://{url}"

    # search for existing and confirm:
    domain = url.split("/")[2]

    return url, domain


@task(aliases=("create",))
def add(_: Context, url: str, friendly_name: str = "") -> int | None:
    """
    Create a new monitor.
    Requires a positional argument 'url' and an optional --friendly-name label

    :param url: Which domain name to add
    :param friendly_name: Human-readable label (defaults to part of URL)
    """
    url, domain = normalize_url(url)

    if existing := uptime_robot.get_monitors(domain):
        cprint("A similar domain was already added:", color="yellow", file=sys.stderr)
        for monitor in existing:
            print(monitor["friendly_name"], monitor["url"])
        if not edwh.confirm("Are you sure you want to continue? [yN]", default=False):
            return

    friendly_name = friendly_name or extract_friendly_name(url)

    monitor_id = uptime_robot.new_monitor(
        friendly_name,
        url,
    )

    if not monitor_id:
        cprint("No monitor was added", color="red")
    else:
        cprint(f"Monitor '{friendly_name}' was added: {monitor_id}", color="green")

    return monitor_id


def select_monitor(url: str) -> UptimeRobotMonitor | None:
    """
    Interactively select a monitor by url.

    :param url: Which domain name to select
    :return: Selected monitor
    """
    monitors = uptime_robot.get_monitors(url)
    if not monitors:
        cprint(f"No such monitor could be found {url}", color="red")
        return None
    if len(monitors) > 1:
        print(f"Ambiguous url {url} could mean:")
        for idx, monitor in enumerate(monitors):
            print(idx + 1, monitor["friendly_name"], monitor["url"])

        print("0", "Exit")

        _which_one = input("Which monitor would you like to select? ")
        if not _which_one.isdigit():
            print(f"Invalid number {_which_one}!")
            return None

        which_one = int(_which_one)
        if which_one > len(monitors):
            print(f"Invalid selection {which_one}!")
            return None

        elif which_one == 0:
            return None
        else:
            # zero-index:
            which_one -= 1

    else:
        which_one = 0

    return monitors[which_one]


@task(aliases=("delete",))
def remove(_: Context, url: str) -> None:
    """
    Remove a specific monitor by url.

    :param url: Which domain name to remove
    """
    if not (monitor := select_monitor(url)):
        return

    monitor_id = monitor["id"]

    if uptime_robot.delete_monitor(monitor_id):
        cprint(f"Monitor {monitor['friendly_name']} removed!", color="green")
    else:
        cprint(f"Monitor {monitor['friendly_name']} could not be deleted.", color="green")


@task(aliases=("update",))
def edit(_: Context, url: str, friendly_name: Optional[str] = None) -> None:
    """
    Edit a specific monitor by url.

    :param url: Which domain name to edit
    :param friendly_name: new human-readable label
    """
    monitor = select_monitor(url)
    if monitor is None:
        return

    monitor_id = monitor["id"]

    url, _domain = normalize_url(url)

    # Here you can define the new data for the monitor
    new_data = {
        "url": url,
        "friendly_name": friendly_name or monitor.get("friendly_name", ""),
        "monitor_type": monitor.get("type", MonitorType.HTTP),  # todo: support more types?
        # ...
    }

    if uptime_robot.edit_monitor(monitor_id, new_data):
        cprint(f"Monitor {monitor['friendly_name']} updated!", color="green")
    else:
        cprint(f"Monitor {monitor['friendly_name']} could not be updated.", color="red")


@task()
def reset(_: Context, url: str) -> None:
    """
    Reset a specific monitor by url.

    :param url: Which domain name to reset
    """
    if not (monitor := select_monitor(url)):
        return

    monitor_id = monitor["id"]

    if uptime_robot.reset_monitor(monitor_id):
        cprint(f"Monitor {monitor['friendly_name']} reset!", color="green")
    else:
        cprint(f"Monitor {monitor['friendly_name']} could not be reset.", color="red")


@task()
def account(_: Context, fmt: SUPPORTED_FORMATS = DEFAULT_STRUCTURED) -> None:
    """
    Show information about the acccount related to the current API key.
    """
    data = {"account": uptime_robot.get_account_details()}
    dumpers[fmt](data)


@task()
def dashboards(_: Context, fmt: SUPPORTED_FORMATS = DEFAULT_STRUCTURED):
    data = {"dashboards": uptime_robot.get_psps()}
    dumpers[fmt](data)


@task()
def dashboard(_: Context, dashboard_id: str, fmt: SUPPORTED_FORMATS = DEFAULT_STRUCTURED):
    dashboard_info = uptime_robot.get_psp(dashboard_id)
    data = {"dashboard": dashboard_info}
    if dashboard_info:
        # resolve monitor names
        dashboard_info["monitors"] = uptime_robot.get_monitors(monitor_ids=dashboard_info["monitors"])

    dumpers[fmt](data)


@task(iterable=("add_monitors",))
def edit_dashboard(
    _: Context, dashboard_id: int, friendly_name: str = None, add_monitors: typing.Iterable[int | str] = ()
):
    dashboard_info = uptime_robot.get_psp(dashboard_id)
    if not dashboard_info:
        print("Invalid dashboard id.", file=sys.stderr)
        return

    friendly_name = friendly_name or dashboard_info["friendly_name"]

    monitors = uptime_robot.get_monitors()

    available = {int(_["id"]): _["friendly_name"] for _ in monitors}
    selected = dashboard_info["monitors"] + [int(_) for _ in add_monitors]

    new_monitors = interactive_selected_checkbox_values(
        available,
        f"Which monitors should be shown on the dashboard '{friendly_name}'?",
        selected=selected,
    )

    if sorted(new_monitors) == sorted(dashboard_info["monitors"]):
        cprint("List of monitors is the same as before, exiting.", color="yellow", file=sys.stderr)
        return

    dashboard_info["friendly_name"] = friendly_name
    dashboard_info["monitors"] = new_monitors

    if uptime_robot.edit_psp(
        dashboard_id,
        **dashboard_info,
    ):
        cprint(f"Dashboard {dashboard_info['friendly_name']} updated!", color="green")
    else:
        cprint(f"Dashboard {dashboard_info['friendly_name']} could not be updated.", color="red")<|MERGE_RESOLUTION|>--- conflicted
+++ resolved
@@ -94,19 +94,16 @@
             list(domains),
             prompt="Which domains would you like to add to Uptime Robot? "
             "(use arrow keys, spacebar, or digit keys, press 'Enter' to finish):",
-<<<<<<< HEAD
             selected=existing_domains,
-        ):
+        )
+
+
+        indices = []
+        for url in to_add:
             if url in existing_domains:
                 # no need to re-add!
                 continue
 
-            add(ctx, url)
-=======
-        )
-
-        indices = []
-        for url in to_add:
             if monitor_id := add(ctx, url):
                 indices.append(monitor_id)
 
@@ -117,7 +114,6 @@
             default=True,
         ):
             auto_add_to_dashboard(ctx, indices)
->>>>>>> df512d57
 
     # todo: Path(directory) / .env may be better, but `set_env_value` doesn't work with -H on remote servers at all yet
     edwh.set_env_value(Path(".env"), "UPTIME_AUTOADD_DONE", "1")
